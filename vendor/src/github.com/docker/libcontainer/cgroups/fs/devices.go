--- conflicted
+++ resolved
@@ -11,11 +11,8 @@
 func (s *DevicesGroup) Apply(d *data) error {
 	dir, err := d.join("devices")
 	if err != nil {
-<<<<<<< HEAD
-=======
 		// We will return error even it's `not found` error, devices
 		// cgroup is hard requirement for container's security.
->>>>>>> 2daede5a
 		return err
 	}
 
