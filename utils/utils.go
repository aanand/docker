--- conflicted
+++ resolved
@@ -635,14 +635,14 @@
 	return sf.used
 }
 
-<<<<<<< HEAD
 func IsURL(str string) bool {
 	return strings.HasPrefix(str, "http://") || strings.HasPrefix(str, "https://")
 }
 
 func IsGIT(str string) bool {
 	return strings.HasPrefix(str, "git://") || strings.HasPrefix(str, "github.com/")
-=======
+}
+
 func CheckLocalDns() bool {
 	resolv, err := ioutil.ReadFile("/etc/resolv.conf")
 	if err != nil {
@@ -658,5 +658,4 @@
 		}
 	}
 	return false
->>>>>>> 57998064
 }