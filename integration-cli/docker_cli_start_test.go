--- conflicted
+++ resolved
@@ -229,54 +229,4 @@
 		}
 	}
 
-<<<<<<< HEAD
-	logDone("start - start multiple containers continue on one failed")
-}
-
-func TestStartAttachMultipleContainers(t *testing.T) {
-
-	var cmd *exec.Cmd
-
-	defer deleteAllContainers()
-	// run  multiple containers to test
-	for _, container := range []string{"test1", "test2", "test3"} {
-		cmd = exec.Command(dockerBinary, "run", "-d", "--name", container, "busybox", "top")
-		if out, _, err := runCommandWithOutput(cmd); err != nil {
-			t.Fatal(out, err)
-		}
-	}
-
-	// stop all the containers
-	for _, container := range []string{"test1", "test2", "test3"} {
-		cmd = exec.Command(dockerBinary, "stop", container)
-		if out, _, err := runCommandWithOutput(cmd); err != nil {
-			t.Fatal(out, err)
-		}
-	}
-
-	// test start and attach multiple containers at once, expected error
-	for _, option := range []string{"-a", "-i", "-ai"} {
-		cmd = exec.Command(dockerBinary, "start", option, "test1", "test2", "test3")
-		out, _, err := runCommandWithOutput(cmd)
-		if !strings.Contains(out, "You cannot start and attach multiple containers at once.") || err == nil {
-			t.Fatal("Expected error but got none")
-		}
-	}
-
-	// confirm the state of all the containers be stopped
-	for container, expected := range map[string]string{"test1": "false", "test2": "false", "test3": "false"} {
-		cmd = exec.Command(dockerBinary, "inspect", "-f", "{{.State.Running}}", container)
-		out, _, err := runCommandWithOutput(cmd)
-		if err != nil {
-			t.Fatal(out, err)
-		}
-		out = strings.Trim(out, "\r\n")
-		if out != expected {
-			t.Fatal("Container running state wrong")
-		}
-	}
-
-	logDone("start - error on start and attach multiple containers at once")
-=======
->>>>>>> 2daede5a
 }